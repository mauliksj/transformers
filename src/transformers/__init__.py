--- conflicted
+++ resolved
@@ -296,12 +296,8 @@
         "MarkupLMProcessor",
         "MarkupLMTokenizer",
     ],
-<<<<<<< HEAD
     "models.mask2former": ["MASK2FORMER_PRETRAINED_CONFIG_ARCHIVE_MAP", "Mask2FormerConfig"],
-    "models.maskformer": ["MASKFORMER_PRETRAINED_CONFIG_ARCHIVE_MAP", "MaskFormerConfig"],
-=======
     "models.maskformer": ["MASKFORMER_PRETRAINED_CONFIG_ARCHIVE_MAP", "MaskFormerConfig", "MaskFormerSwinConfig"],
->>>>>>> 293991d4
     "models.mbart": ["MBartConfig"],
     "models.mbart50": [],
     "models.mctct": ["MCTCT_PRETRAINED_CONFIG_ARCHIVE_MAP", "MCTCTConfig", "MCTCTProcessor"],
@@ -758,12 +754,8 @@
     _import_structure["models.layoutlmv2"].extend(["LayoutLMv2FeatureExtractor", "LayoutLMv2ImageProcessor"])
     _import_structure["models.layoutlmv3"].extend(["LayoutLMv3FeatureExtractor", "LayoutLMv3ImageProcessor"])
     _import_structure["models.levit"].extend(["LevitFeatureExtractor", "LevitImageProcessor"])
-<<<<<<< HEAD
-    _import_structure["models.maskformer"].append("MaskFormerFeatureExtractor")
+    _import_structure["models.maskformer"].extend(["MaskFormerFeatureExtractor", "MaskFormerImageProcessor"])
     _import_structure["models.mask2former"].append("Mask2FormerFeatureExtractor")
-=======
-    _import_structure["models.maskformer"].extend(["MaskFormerFeatureExtractor", "MaskFormerImageProcessor"])
->>>>>>> 293991d4
     _import_structure["models.mobilenet_v1"].extend(["MobileNetV1FeatureExtractor", "MobileNetV1ImageProcessor"])
     _import_structure["models.mobilenet_v2"].extend(["MobileNetV2FeatureExtractor", "MobileNetV2ImageProcessor"])
     _import_structure["models.mobilevit"].extend(["MobileViTFeatureExtractor", "MobileViTImageProcessor"])
@@ -1609,15 +1601,6 @@
         ]
     )
     _import_structure["models.marian"].extend(["MarianForCausalLM", "MarianModel", "MarianMTModel"])
-<<<<<<< HEAD
-    _import_structure["models.maskformer"].extend(
-        [
-            "MASKFORMER_PRETRAINED_MODEL_ARCHIVE_LIST",
-            "MaskFormerForInstanceSegmentation",
-            "MaskFormerModel",
-            "MaskFormerPreTrainedModel",
-        ]
-    )
     _import_structure["models.mask2former"].extend(
         [
             "MASK2FORMER_PRETRAINED_MODEL_ARCHIVE_LIST",
@@ -1626,8 +1609,6 @@
             "Mask2FormerPreTrainedModel",
         ]
     )
-=======
->>>>>>> 293991d4
     _import_structure["models.markuplm"].extend(
         [
             "MARKUPLM_PRETRAINED_MODEL_ARCHIVE_LIST",
@@ -3526,12 +3507,8 @@
         MarkupLMProcessor,
         MarkupLMTokenizer,
     )
-<<<<<<< HEAD
     from .models.mask2former import MASK2FORMER_PRETRAINED_CONFIG_ARCHIVE_MAP, Mask2FormerConfig
-    from .models.maskformer import MASKFORMER_PRETRAINED_CONFIG_ARCHIVE_MAP, MaskFormerConfig
-=======
     from .models.maskformer import MASKFORMER_PRETRAINED_CONFIG_ARCHIVE_MAP, MaskFormerConfig, MaskFormerSwinConfig
->>>>>>> 293991d4
     from .models.mbart import MBartConfig
     from .models.mctct import MCTCT_PRETRAINED_CONFIG_ARCHIVE_MAP, MCTCTConfig, MCTCTProcessor
     from .models.megatron_bert import MEGATRON_BERT_PRETRAINED_CONFIG_ARCHIVE_MAP, MegatronBertConfig
@@ -3920,12 +3897,8 @@
         from .models.layoutlmv2 import LayoutLMv2FeatureExtractor, LayoutLMv2ImageProcessor
         from .models.layoutlmv3 import LayoutLMv3FeatureExtractor, LayoutLMv3ImageProcessor
         from .models.levit import LevitFeatureExtractor, LevitImageProcessor
-<<<<<<< HEAD
         from .models.mask2former import Mask2FormerFeatureExtractor
-        from .models.maskformer import MaskFormerFeatureExtractor
-=======
         from .models.maskformer import MaskFormerFeatureExtractor, MaskFormerImageProcessor
->>>>>>> 293991d4
         from .models.mobilenet_v1 import MobileNetV1FeatureExtractor, MobileNetV1ImageProcessor
         from .models.mobilenet_v2 import MobileNetV2FeatureExtractor, MobileNetV2ImageProcessor
         from .models.mobilevit import MobileViTFeatureExtractor, MobileViTImageProcessor
