# coding=utf-8
# Copyright 2019 HuggingFace Inc.
#
# Licensed under the Apache License, Version 2.0 (the "License");
# you may not use this file except in compliance with the License.
# You may obtain a copy of the License at
#
#     http://www.apache.org/licenses/LICENSE-2.0
#
# Unless required by applicable law or agreed to in writing, software
# distributed under the License is distributed on an "AS IS" BASIS,
# WITHOUT WARRANTIES OR CONDITIONS OF ANY KIND, either express or implied.
# See the License for the specific language governing permissions and
# limitations under the License.


import os
import pickle
import re
import shutil
import tempfile
from collections import OrderedDict
from typing import TYPE_CHECKING, Dict, Tuple, Union

from tests.utils import require_tf, require_torch
from transformers import PreTrainedTokenizer, PreTrainedTokenizerFast


if TYPE_CHECKING:
    from transformers import (
        PretrainedConfig,
        PreTrainedModel,
        TFPreTrainedModel,
    )


def merge_model_tokenizer_mappings(
    model_mapping: Dict["PretrainedConfig", Union["PreTrainedModel", "TFPreTrainedModel"]],
    tokenizer_mapping: Dict["PretrainedConfig", Tuple["PreTrainedTokenizer", "PreTrainedTokenizerFast"]],
) -> Dict[
    Union["PreTrainedTokenizer", "PreTrainedTokenizerFast"],
    Tuple["PretrainedConfig", Union["PreTrainedModel", "TFPreTrainedModel"]],
]:
    configurations = list(model_mapping.keys())
    model_tokenizer_mapping = OrderedDict([])

    for configuration in configurations:
        model = model_mapping[configuration]
        tokenizer = tokenizer_mapping[configuration][0]
        tokenizer_fast = tokenizer_mapping[configuration][1]

        model_tokenizer_mapping.update({tokenizer: (configuration, model)})
        if tokenizer_fast is not None:
            model_tokenizer_mapping.update({tokenizer_fast: (configuration, model)})

    return model_tokenizer_mapping


class TokenizerTesterMixin:

    tokenizer_class = None
    test_rust_tokenizer = False

    def setUp(self):
        self.tmpdirname = tempfile.mkdtemp()

    def tearDown(self):
        shutil.rmtree(self.tmpdirname)

    def get_input_output_texts(self, tokenizer):
        input_txt = self.get_clean_sequence(tokenizer)[0]
        return input_txt, input_txt

    def get_clean_sequence(self, tokenizer, with_prefix_space=False, max_length=None) -> Tuple[str, list]:
        toks = [(i, tokenizer.decode([i], clean_up_tokenization_spaces=False)) for i in range(len(tokenizer))]
        toks = list(filter(lambda t: re.match(r"^[ a-zA-Z]+$", t[1]), toks))
        toks = list(filter(lambda t: [t[0]] == tokenizer.encode(t[1], add_special_tokens=False), toks))
        if max_length is not None and len(toks) > max_length:
            toks = toks[:max_length]
        # toks_str = [t[1] for t in toks]
        toks_ids = [t[0] for t in toks]

        # Ensure consistency
        output_txt = tokenizer.decode(toks_ids, clean_up_tokenization_spaces=False)
        if " " not in output_txt and len(toks_ids) > 1:
            output_txt = (
                tokenizer.decode([toks_ids[0]], clean_up_tokenization_spaces=False)
                + " "
                + tokenizer.decode(toks_ids[1:], clean_up_tokenization_spaces=False)
            )
        if with_prefix_space:
            output_txt = " " + output_txt
        output_ids = tokenizer.encode(output_txt, add_special_tokens=False)
        return output_txt, output_ids

    def get_tokenizers(self, fast=True, **kwargs) -> PreTrainedTokenizer:
        if fast and self.test_rust_tokenizer:
            return [self.get_tokenizer(**kwargs), self.get_rust_tokenizer(**kwargs)]
        return [self.get_tokenizer(**kwargs)]

    def get_tokenizer(self, **kwargs) -> PreTrainedTokenizer:
        return self.tokenizer_class.from_pretrained(self.tmpdirname, **kwargs)

    def get_rust_tokenizer(self, **kwargs):
        raise NotImplementedError

    # def get_input_output_texts(self) -> Tuple[str, str]:
    #     """Feel free to overwrite"""
    #     # TODO: @property
    #     return (
    #         "This is a test",
    #         "This is a test",
    #     )

    @staticmethod
    def convert_batch_encode_plus_format_to_encode_plus(batch_encode_plus_sequences):
        # Switch from batch_encode_plus format:   {'input_ids': [[...], [...]], ...}
        # to the list of examples/ encode_plus format: [{'input_ids': [...], ...}, {'input_ids': [...], ...}]
        return [
            {value: batch_encode_plus_sequences[value][i] for value in batch_encode_plus_sequences.keys()}
            for i in range(len(batch_encode_plus_sequences["input_ids"]))
        ]

    def test_tokenizers_common_properties(self):
        tokenizers = self.get_tokenizers()
        for tokenizer in tokenizers:
            with self.subTest(f"{tokenizer.__class__.__name__}"):
                attributes_list = [
                    "bos_token",
                    "eos_token",
                    "unk_token",
                    "sep_token",
                    "pad_token",
                    "cls_token",
                    "mask_token",
                ]
                for attr in attributes_list:
                    self.assertTrue(hasattr(tokenizer, attr))
                    self.assertTrue(hasattr(tokenizer, attr + "_id"))

                self.assertTrue(hasattr(tokenizer, "additional_special_tokens"))
                self.assertTrue(hasattr(tokenizer, "additional_special_tokens_ids"))

                attributes_list = [
                    "model_max_length",
                    "init_inputs",
                    "init_kwargs",
                ]
                if not isinstance(tokenizer, PreTrainedTokenizerFast):
                    attributes_list += [
                        "added_tokens_encoder",
                        "added_tokens_decoder",
                    ]
                for attr in attributes_list:
                    self.assertTrue(hasattr(tokenizer, attr))

    def test_save_and_load_tokenizer(self):
        # safety check on max_len default value so we are sure the test works
        tokenizers = self.get_tokenizers(fast=False)
        for tokenizer in tokenizers:
            with self.subTest(f"{tokenizer.__class__.__name__}"):
                self.assertNotEqual(tokenizer.max_len, 42)

        # Now let's start the test
        tokenizers = self.get_tokenizers(fast=False, model_max_length=42)
        for tokenizer in tokenizers:
            with self.subTest(f"{tokenizer.__class__.__name__}"):
                sample_text = "He is very happy, UNwant\u00E9d,running"
                before_tokens = tokenizer.encode(sample_text, add_special_tokens=False)

                tokenizer.save_pretrained(self.tmpdirname)
                tokenizer = self.tokenizer_class.from_pretrained(self.tmpdirname)

                after_tokens = tokenizer.encode(sample_text, add_special_tokens=False)
                self.assertListEqual(before_tokens, after_tokens)

                self.assertEqual(tokenizer.model_max_length, 42)
                tokenizer = self.tokenizer_class.from_pretrained(self.tmpdirname, model_max_length=43)
                self.assertEqual(tokenizer.model_max_length, 43)

    def test_pickle_tokenizer(self):
        """Google pickle __getstate__ __setstate__ if you are struggling with this."""
        tokenizers = self.get_tokenizers()
        for tokenizer in tokenizers:
            with self.subTest(f"{tokenizer.__class__.__name__}"):
                self.assertIsNotNone(tokenizer)

                text = "Munich and Berlin are nice cities"
                subwords = tokenizer.tokenize(text)

                filename = os.path.join(self.tmpdirname, "tokenizer.bin")
                with open(filename, "wb") as handle:
                    pickle.dump(tokenizer, handle)

                with open(filename, "rb") as handle:
                    tokenizer_new = pickle.load(handle)

                subwords_loaded = tokenizer_new.tokenize(text)

                self.assertListEqual(subwords, subwords_loaded)

    def test_added_tokens_do_lower_case(self):
        # TODO(thom) activate fast tokenizer tests once Rust tokenizers accepts white spaces in added tokens
        tokenizers = self.get_tokenizers(fast=False, do_lower_case=True)
        for tokenizer in tokenizers:
            with self.subTest(f"{tokenizer.__class__.__name__}"):
                special_token = tokenizer.all_special_tokens[0]

                text = special_token + " aaaaa bbbbbb low cccccccccdddddddd l " + special_token
                text2 = special_token + " AAAAA BBBBBB low CCCCCCCCCDDDDDDDD l " + special_token

                toks0 = tokenizer.tokenize(text)  # toks before adding new_toks

                new_toks = ["aaaaa bbbbbb", "cccccccccdddddddd", "AAAAA BBBBBB", "CCCCCCCCCDDDDDDDD"]
                added = tokenizer.add_tokens(new_toks)
                self.assertEqual(added, 2)

                toks = tokenizer.tokenize(text)
                toks2 = tokenizer.tokenize(text2)

                self.assertEqual(len(toks), len(toks2))
                self.assertListEqual(toks, toks2)
                if not isinstance(tokenizer, PreTrainedTokenizerFast):
                    # Python tokenizers can have added tokens with spaces inside them
                    # cf https://github.com/huggingface/tokenizers/issues/302
                    self.assertNotEqual(len(toks), len(toks0))  # toks0 should be longer

                # Check that none of the special tokens are lowercased
                sequence_with_special_tokens = "A " + " yEs ".join(tokenizer.all_special_tokens) + " B"
                tokenized_sequence = tokenizer.tokenize(sequence_with_special_tokens)

                for special_token in tokenizer.all_special_tokens:
                    self.assertTrue(special_token in tokenized_sequence)

        tokenizers = self.get_tokenizers(fast=False, do_lower_case=False)
        for tokenizer in tokenizers:
            with self.subTest(f"{tokenizer.__class__.__name__}"):
                special_token = tokenizer.all_special_tokens[0]

                text = special_token + " aaaaa bbbbbb low cccccccccdddddddd l " + special_token
                text2 = special_token + " AAAAA BBBBBB low CCCCCCCCCDDDDDDDD l " + special_token

                new_toks = ["aaaaa bbbbbb", "cccccccccdddddddd", "AAAAA BBBBBB", "CCCCCCCCCDDDDDDDD"]

                toks0 = tokenizer.tokenize(text)  # toks before adding new_toks

                added = tokenizer.add_tokens(new_toks)
                self.assertEqual(added, 4)

                toks = tokenizer.tokenize(text)
                toks2 = tokenizer.tokenize(text2)

                self.assertEqual(len(toks), len(toks2))  # Length should still be the same
                self.assertNotEqual(toks[1], toks2[1])  # But at least the first non-special tokens should differ
                if not isinstance(tokenizer, PreTrainedTokenizerFast):
                    # Python tokenizers can have added tokens with spaces inside them
                    # cf https://github.com/huggingface/tokenizers/issues/302
                    self.assertNotEqual(len(toks), len(toks0))  # toks0 should be longer

    def test_add_tokens_tokenizer(self):
        tokenizers = self.get_tokenizers(do_lower_case=False)
        for tokenizer in tokenizers:
            with self.subTest(f"{tokenizer.__class__.__name__}"):
                vocab_size = tokenizer.vocab_size
                all_size = len(tokenizer)

                self.assertNotEqual(vocab_size, 0)
                self.assertEqual(vocab_size, all_size)

                new_toks = ["aaaaa bbbbbb", "cccccccccdddddddd"]
                added_toks = tokenizer.add_tokens(new_toks)
                vocab_size_2 = tokenizer.vocab_size
                all_size_2 = len(tokenizer)

                self.assertNotEqual(vocab_size_2, 0)
                self.assertEqual(vocab_size, vocab_size_2)
                self.assertEqual(added_toks, len(new_toks))
                self.assertEqual(all_size_2, all_size + len(new_toks))

                tokens = tokenizer.encode("aaaaa bbbbbb low cccccccccdddddddd l", add_special_tokens=False)

                self.assertGreaterEqual(len(tokens), 4)
                self.assertGreater(tokens[0], tokenizer.vocab_size - 1)
                self.assertGreater(tokens[-2], tokenizer.vocab_size - 1)

                new_toks_2 = {"eos_token": ">>>>|||<||<<|<<", "pad_token": "<<<<<|||>|>>>>|>"}
                added_toks_2 = tokenizer.add_special_tokens(new_toks_2)
                vocab_size_3 = tokenizer.vocab_size
                all_size_3 = len(tokenizer)

                self.assertNotEqual(vocab_size_3, 0)
                self.assertEqual(vocab_size, vocab_size_3)
                self.assertEqual(added_toks_2, len(new_toks_2))
                self.assertEqual(all_size_3, all_size_2 + len(new_toks_2))

                tokens = tokenizer.encode(
                    ">>>>|||<||<<|<< aaaaabbbbbb low cccccccccdddddddd <<<<<|||>|>>>>|> l", add_special_tokens=False
                )

                self.assertGreaterEqual(len(tokens), 6)
                self.assertGreater(tokens[0], tokenizer.vocab_size - 1)
                self.assertGreater(tokens[0], tokens[1])
                self.assertGreater(tokens[-2], tokenizer.vocab_size - 1)
                self.assertGreater(tokens[-2], tokens[-3])
                self.assertEqual(tokens[0], tokenizer.eos_token_id)
                self.assertEqual(tokens[-2], tokenizer.pad_token_id)

    def test_add_special_tokens(self):
        tokenizers = self.get_tokenizers(do_lower_case=False)
        for tokenizer in tokenizers:
            with self.subTest(f"{tokenizer.__class__.__name__}"):
                input_text, ids = self.get_clean_sequence(tokenizer)

                special_token = "[SPECIAL_TOKEN]"

                tokenizer.add_special_tokens({"cls_token": special_token})
                encoded_special_token = tokenizer.encode(special_token, add_special_tokens=False)
                self.assertEqual(len(encoded_special_token), 1)

                text = tokenizer.decode(ids + encoded_special_token, clean_up_tokenization_spaces=False)
                encoded = tokenizer.encode(text, add_special_tokens=False)

                input_encoded = tokenizer.encode(input_text, add_special_tokens=False)
                special_token_id = tokenizer.encode(special_token, add_special_tokens=False)
                self.assertEqual(encoded, input_encoded + special_token_id)

                decoded = tokenizer.decode(encoded, skip_special_tokens=True)
                self.assertTrue(special_token not in decoded)

    def test_internal_consistency(self):
        tokenizers = self.get_tokenizers()
        for tokenizer in tokenizers:
            with self.subTest(f"{tokenizer.__class__.__name__}"):
                input_text, output_text = self.get_input_output_texts(tokenizer)

                tokens = tokenizer.tokenize(input_text)
                ids = tokenizer.convert_tokens_to_ids(tokens)
                ids_2 = tokenizer.encode(input_text, add_special_tokens=False)
                self.assertListEqual(ids, ids_2)

                tokens_2 = tokenizer.convert_ids_to_tokens(ids)
                self.assertNotEqual(len(tokens_2), 0)
                text_2 = tokenizer.decode(ids)
                self.assertIsInstance(text_2, str)

                self.assertEqual(text_2, output_text)

    def test_encode_decode_with_spaces(self):
        tokenizers = self.get_tokenizers(do_lower_case=False)
        for tokenizer in tokenizers:
            with self.subTest(f"{tokenizer.__class__.__name__}"):

                new_toks = ["[ABC]", "[DEF]"]  # TODO(thom) add this one back when Rust toks are ready: , "GHI IHG"]
                tokenizer.add_tokens(new_toks)
                input = "[ABC] [DEF] [ABC] [DEF]"  # TODO(thom) add back cf above: "[ABC] [DEF] [ABC] GHI IHG [DEF]"
                encoded = tokenizer.encode(input, add_special_tokens=False)
                decoded = tokenizer.decode(encoded)
                self.assertEqual(decoded, input)

    def test_pretrained_model_lists(self):
        weights_list = list(self.tokenizer_class.max_model_input_sizes.keys())
        weights_lists_2 = []
        for file_id, map_list in self.tokenizer_class.pretrained_vocab_files_map.items():
            weights_lists_2.append(list(map_list.keys()))

        for weights_list_2 in weights_lists_2:
            self.assertListEqual(weights_list, weights_list_2)

    def test_mask_output(self):
        tokenizers = self.get_tokenizers(fast=False, do_lower_case=False)
        for tokenizer in tokenizers:
            with self.subTest(f"{tokenizer.__class__.__name__}"):

                if (
                    tokenizer.build_inputs_with_special_tokens.__qualname__.split(".")[0] != "PreTrainedTokenizer"
                    and "token_type_ids" in tokenizer.model_input_names
                ):
                    seq_0 = "Test this method."
                    seq_1 = "With these inputs."
                    information = tokenizer.encode_plus(seq_0, seq_1, add_special_tokens=True)
                    sequences, mask = information["input_ids"], information["token_type_ids"]
                    self.assertEqual(len(sequences), len(mask))

    def test_number_of_added_tokens(self):
        tokenizers = self.get_tokenizers(do_lower_case=False)
        for tokenizer in tokenizers:
            with self.subTest(f"{tokenizer.__class__.__name__}"):

                seq_0 = "Test this method."
                seq_1 = "With these inputs."

                sequences = tokenizer.encode(seq_0, seq_1, add_special_tokens=False)
<<<<<<< HEAD
                attached_sequences = tokenizer.encode(seq_0, seq_1, add_special_tokens=True, add_prefix_space=False)
=======
                attached_sequences = tokenizer.encode(seq_0, seq_1, add_special_tokens=True)
>>>>>>> c01480bb

                # Method is implemented (e.g. not GPT-2)
                if len(attached_sequences) != 2:
                    self.assertEqual(
                        tokenizer.num_special_tokens_to_add(pair=True), len(attached_sequences) - len(sequences)
                    )

    def test_maximum_encoding_length_single_input(self):
        tokenizers = self.get_tokenizers(do_lower_case=False)
        for tokenizer in tokenizers:
            with self.subTest(f"{tokenizer.__class__.__name__}"):
                seq_0, ids = self.get_clean_sequence(tokenizer)
                stride = 2

                sequence = tokenizer.encode(seq_0, add_special_tokens=False)
                # self.assertEqual(sequence, ids)

                total_length = len(sequence)
                information = tokenizer.encode_plus(
                    seq_0,
                    max_length=total_length - 2,
                    add_special_tokens=False,
                    stride=stride,
                    truncation="longest_first",
                    return_overflowing_tokens=True,
<<<<<<< HEAD
                    add_prefix_space=False,
=======
                    # add_prefix_space=False,
>>>>>>> c01480bb
                )

                # Overflowing tokens are handled quite differently in slow and fast tokenizers
                if isinstance(tokenizer, PreTrainedTokenizerFast):
                    truncated_sequence = information["input_ids"][0]
                    overflowing_tokens = information["input_ids"][1]
                    self.assertEqual(len(information["input_ids"]), 2)

                    self.assertEqual(len(truncated_sequence), total_length - 2)
                    self.assertEqual(truncated_sequence, sequence[:-2])

                    self.assertEqual(len(overflowing_tokens), 2 + stride)
                    self.assertEqual(overflowing_tokens, sequence[-(2 + stride) :])
                else:
                    truncated_sequence = information["input_ids"]
                    overflowing_tokens = information["overflowing_tokens"]

                    self.assertEqual(len(truncated_sequence), total_length - 2)
                    self.assertEqual(truncated_sequence, sequence[:-2])

                    self.assertEqual(
                        len(overflowing_tokens), 0
                    )  # No overflowing tokens when using 'longest' in python tokenizers

    def test_maximum_encoding_length_pair_input(self):
        tokenizers = self.get_tokenizers(do_lower_case=False)
        for tokenizer in tokenizers:
            with self.subTest(f"{tokenizer.__class__.__name__}"):
                # Build a sequence from our model's vocabulary
                stride = 2
                seq_0, ids = self.get_clean_sequence(tokenizer)
                if len(ids) <= 2 + stride:
                    seq_0 = [s for s in seq_0 for _ in range(2 + stride)]
                    ids = [i for i in ids for _ in range(2 + stride)]

                seq0_tokens = tokenizer.encode(seq_0, add_special_tokens=False)
                assert len(seq0_tokens) > 2 + stride

                seq_1 = "This is another sentence to be encoded."
                seq1_tokens = tokenizer.encode(seq_1, add_special_tokens=False)
                if len(seq0_tokens) == len(seq1_tokens):
                    seq1_tokens = seq1_tokens + seq1_tokens
                    seq_1 = tokenizer.decode(seq1_tokens, clean_up_tokenization_spaces=False)
                seq1_tokens = tokenizer.encode(seq_1, add_special_tokens=False)

                assert len(seq1_tokens) > 2 + stride

                smallest = seq1_tokens if len(seq0_tokens) > len(seq1_tokens) else seq0_tokens

                # We are not using the special tokens - a bit too hard to test all the tokenizers with this
                # TODO try this again later
<<<<<<< HEAD
                sequence = tokenizer.encode(seq_0, seq_1, add_special_tokens=False, add_prefix_space=False)
=======
                sequence = tokenizer.encode(seq_0, seq_1, add_special_tokens=False)  # , add_prefix_space=False)
>>>>>>> c01480bb
                truncated_first_sequence = tokenizer.encode(seq_0, add_special_tokens=False)[:-2] + tokenizer.encode(
                    seq_1, add_special_tokens=False
                )
                truncated_second_sequence = (
                    tokenizer.encode(seq_0, add_special_tokens=False)
                    + tokenizer.encode(seq_1, add_special_tokens=False)[:-2]
                )
                truncated_longest_sequence = (
                    truncated_first_sequence if len(seq0_tokens) > len(seq1_tokens) else truncated_second_sequence
                )

                overflow_first_sequence = tokenizer.encode(seq_0, add_special_tokens=False)[
                    -(2 + stride) :
                ] + tokenizer.encode(seq_1, add_special_tokens=False)
                overflow_second_sequence = (
                    tokenizer.encode(seq_0, add_special_tokens=False)
                    + tokenizer.encode(seq_1, add_special_tokens=False)[-(2 + stride) :]
                )
                overflow_longest_sequence = (
                    overflow_first_sequence if len(seq0_tokens) > len(seq1_tokens) else overflow_second_sequence
                )

                information = tokenizer.encode_plus(
                    seq_0,
                    seq_1,
                    max_length=len(sequence) - 2,
                    add_special_tokens=False,
                    stride=stride,
                    truncation="longest_first",
                    return_overflowing_tokens=True,
<<<<<<< HEAD
                    add_prefix_space=False,
=======
                    # add_prefix_space=False,
>>>>>>> c01480bb
                )
                # Overflowing tokens are handled quite differently in slow and fast tokenizers
                if isinstance(tokenizer, PreTrainedTokenizerFast):
                    truncated_sequence = information["input_ids"][0]
                    overflowing_tokens = information["input_ids"][1]
                    self.assertEqual(len(information["input_ids"]), 2)

                    self.assertEqual(len(truncated_sequence), len(sequence) - 2)
                    self.assertEqual(truncated_sequence, truncated_longest_sequence)

                    self.assertEqual(len(overflowing_tokens), 2 + stride + len(smallest))
                    self.assertEqual(overflowing_tokens, overflow_longest_sequence)
                else:
                    truncated_sequence = information["input_ids"]
                    overflowing_tokens = information["overflowing_tokens"]

                    self.assertEqual(len(truncated_sequence), len(sequence) - 2)
                    self.assertEqual(truncated_sequence, truncated_longest_sequence)

                    self.assertEqual(
                        len(overflowing_tokens), 0
                    )  # No overflowing tokens when using 'longest' in python tokenizers

                information_first_truncated = tokenizer.encode_plus(
                    seq_0,
                    seq_1,
                    max_length=len(sequence) - 2,
                    add_special_tokens=False,
                    stride=stride,
                    truncation=True,
                    return_overflowing_tokens=True,
<<<<<<< HEAD
                    add_prefix_space=False,
=======
                    # add_prefix_space=False,
>>>>>>> c01480bb
                )
                # Overflowing tokens are handled quite differently in slow and fast tokenizers
                if isinstance(tokenizer, PreTrainedTokenizerFast):
                    truncated_sequence = information_first_truncated["input_ids"][0]
                    overflowing_tokens = information_first_truncated["input_ids"][1]
                    self.assertEqual(len(information_first_truncated["input_ids"]), 2)

                    self.assertEqual(len(truncated_sequence), len(sequence) - 2)
                    self.assertEqual(truncated_sequence, truncated_first_sequence)

                    self.assertEqual(len(overflowing_tokens), 2 + stride + len(seq1_tokens))
                    self.assertEqual(overflowing_tokens, overflow_first_sequence)
                else:
                    truncated_sequence = information_first_truncated["input_ids"]
                    overflowing_tokens = information_first_truncated["overflowing_tokens"]

                    self.assertEqual(len(truncated_sequence), len(sequence) - 2)
                    self.assertEqual(truncated_sequence, truncated_first_sequence)

                    self.assertEqual(len(overflowing_tokens), 2 + stride)
                    self.assertEqual(overflowing_tokens, seq0_tokens[-(2 + stride) :])

                information_second_truncated = tokenizer.encode_plus(
                    seq_0,
                    seq_1,
                    max_length=len(sequence) - 2,
                    add_special_tokens=False,
                    stride=stride,
                    truncation="only_second",
                    return_overflowing_tokens=True,
<<<<<<< HEAD
                    add_prefix_space=False,
=======
                    # add_prefix_space=False,
>>>>>>> c01480bb
                )
                # Overflowing tokens are handled quite differently in slow and fast tokenizers
                if isinstance(tokenizer, PreTrainedTokenizerFast):
                    truncated_sequence = information_second_truncated["input_ids"][0]
                    overflowing_tokens = information_second_truncated["input_ids"][1]
                    self.assertEqual(len(information_second_truncated["input_ids"]), 2)

                    self.assertEqual(len(truncated_sequence), len(sequence) - 2)
                    self.assertEqual(truncated_sequence, truncated_second_sequence)

                    self.assertEqual(len(overflowing_tokens), 2 + stride + len(seq0_tokens))
                    self.assertEqual(overflowing_tokens, overflow_second_sequence)
                else:
                    truncated_sequence = information_second_truncated["input_ids"]
                    overflowing_tokens = information_second_truncated["overflowing_tokens"]

                    self.assertEqual(len(truncated_sequence), len(sequence) - 2)
                    self.assertEqual(truncated_sequence, truncated_second_sequence)

                    self.assertEqual(len(overflowing_tokens), 2 + stride)
                    self.assertEqual(overflowing_tokens, seq1_tokens[-(2 + stride) :])

    # def test_encode_input_type(self):
    #     tokenizers = self.get_tokenizers(do_lower_case=False)
    #     for tokenizer in tokenizers:
    #         with self.subTest(f"{tokenizer.__class__.__name__}"):
    #             sequence = "Let's encode this sequence"

    #             tokens = sequence.split()  # tokenizer.tokenize(sequence)
    #             # input_ids = tokenizer.convert_tokens_to_ids(tokens)
    #             formatted_input = tokenizer.encode(sequence, add_special_tokens=True, add_prefix_space=False)

    #             self.assertEqual(
    #                 tokenizer.encode(tokens, is_pretokenized=True, add_special_tokens=True), formatted_input
    #             )
    #             # This is not supported with the Rust tokenizers
    #             # self.assertEqual(tokenizer.encode(input_ids, add_special_tokens=True), formatted_input)

    def test_swap_special_token(self):
        tokenizers = self.get_tokenizers(do_lower_case=False)
        for tokenizer in tokenizers:
            with self.subTest(f"{tokenizer.__class__.__name__}"):
                mask = "<mask>"
                sequence = "Encode this sequence"
                sequence_masked_0 = "Encode <mask> sequence"
                sequence_masked_1 = "<mask> this sequence"

                # Add tokens so that masked token isn't split
                tokenizer.add_tokens(sequence.split())
                tokenizer.add_special_tokens({"mask_token": mask})
                mask_ind = tokenizer.convert_tokens_to_ids(mask)
                encoded = tokenizer.encode(sequence, add_special_tokens=False)

                # Test first masked sequence
                encoded_masked = tokenizer.encode(sequence_masked_0, add_special_tokens=False)
                mask_loc = encoded_masked.index(mask_ind)
                encoded_masked[mask_loc] = encoded[mask_loc]

                self.assertEqual(encoded_masked, encoded)

                # Test second masked sequence
                encoded_masked = tokenizer.encode(sequence_masked_1, add_special_tokens=False)
                mask_loc = encoded_masked.index(mask_ind)
                encoded_masked[mask_loc] = encoded[mask_loc]

                self.assertEqual(encoded_masked, encoded)

    def test_special_tokens_mask(self):
        tokenizers = self.get_tokenizers(do_lower_case=False)
        for tokenizer in tokenizers:
            with self.subTest(f"{tokenizer.__class__.__name__}"):
                sequence_0 = "Encode this."
                # Testing single inputs
                encoded_sequence = tokenizer.encode(sequence_0, add_special_tokens=False)
                encoded_sequence_dict = tokenizer.encode_plus(
<<<<<<< HEAD
                    sequence_0, add_special_tokens=True, return_special_tokens_mask=True, add_prefix_space=False
=======
                    sequence_0, add_special_tokens=True, return_special_tokens_mask=True  # , add_prefix_space=False
>>>>>>> c01480bb
                )
                encoded_sequence_w_special = encoded_sequence_dict["input_ids"]
                special_tokens_mask = encoded_sequence_dict["special_tokens_mask"]
                self.assertEqual(len(special_tokens_mask), len(encoded_sequence_w_special))

                filtered_sequence = [x for i, x in enumerate(encoded_sequence_w_special) if not special_tokens_mask[i]]
                self.assertEqual(encoded_sequence, filtered_sequence)

    def test_special_tokens_mask_input_pairs(self):
        tokenizers = self.get_tokenizers(do_lower_case=False)
        for tokenizer in tokenizers:
            with self.subTest(f"{tokenizer.__class__.__name__}"):
                sequence_0 = "Encode this."
                sequence_1 = "This one too please."
                encoded_sequence = tokenizer.encode(sequence_0, add_special_tokens=False)
                encoded_sequence += tokenizer.encode(sequence_1, add_special_tokens=False)
                encoded_sequence_dict = tokenizer.encode_plus(
                    sequence_0,
                    sequence_1,
                    add_special_tokens=True,
                    return_special_tokens_mask=True,
<<<<<<< HEAD
                    add_prefix_space=False,
=======
                    # add_prefix_space=False,
>>>>>>> c01480bb
                )
                encoded_sequence_w_special = encoded_sequence_dict["input_ids"]
                special_tokens_mask = encoded_sequence_dict["special_tokens_mask"]
                self.assertEqual(len(special_tokens_mask), len(encoded_sequence_w_special))

                filtered_sequence = [
                    (x if not special_tokens_mask[i] else None) for i, x in enumerate(encoded_sequence_w_special)
                ]
                filtered_sequence = [x for x in filtered_sequence if x is not None]
                self.assertEqual(encoded_sequence, filtered_sequence)

<<<<<<< HEAD
    def test_special_tokens_mask_already_has_special_tokens(self):
        tokenizers = self.get_tokenizers(do_lower_case=False)
        for tokenizer in tokenizers:
            if not hasattr(tokenizer, "get_special_tokens_mask") or tokenizer.get_special_tokens_mask(
                [0, 1, 2, 3]
            ) == [0, 0, 0, 0]:
                continue
            with self.subTest(f"{tokenizer.__class__.__name__}"):
                sequence_0 = "Encode this."
                if (
                    tokenizer.cls_token_id == tokenizer.unk_token_id
                    and tokenizer.cls_token_id == tokenizer.unk_token_id
                ):
                    tokenizer.add_special_tokens({"cls_token": "</s>", "sep_token": "<s>"})
                encoded_sequence_dict = tokenizer.encode_plus(
                    sequence_0, add_special_tokens=True, return_special_tokens_mask=True
                )
                # encoded_sequence_w_special = encoded_sequence_dict["input_ids"]
                special_tokens_mask_orig = encoded_sequence_dict["special_tokens_mask"]
                min_val = min(special_tokens_mask_orig)
                max_val = max(special_tokens_mask_orig)
                self.assertNotEqual(min_val, max_val)

=======
>>>>>>> c01480bb
    def test_right_and_left_padding(self):
        tokenizers = self.get_tokenizers(do_lower_case=False)
        for tokenizer in tokenizers:
            with self.subTest(f"{tokenizer.__class__.__name__}"):
                sequence = "Sequence"
                padding_size = 10

                # check correct behaviour if no pad_token_id exists and add it eventually
                self._check_no_pad_token_padding(tokenizer, sequence)

                padding_idx = tokenizer.pad_token_id

                # RIGHT PADDING - Check that it correctly pads when a maximum length is specified along with the padding flag set to True
                tokenizer.padding_side = "right"
                encoded_sequence = tokenizer.encode(sequence)
                sequence_length = len(encoded_sequence)
                padded_sequence = tokenizer.encode(
                    sequence, max_length=sequence_length + padding_size, padding="max_length"
                )
                padded_sequence_length = len(padded_sequence)
                assert sequence_length + padding_size == padded_sequence_length
                assert encoded_sequence + [padding_idx] * padding_size == padded_sequence

                # LEFT PADDING - Check that it correctly pads when a maximum length is specified along with the padding flag set to True
                tokenizer.padding_side = "left"
                encoded_sequence = tokenizer.encode(sequence)
                sequence_length = len(encoded_sequence)
                padded_sequence = tokenizer.encode(
                    sequence, max_length=sequence_length + padding_size, padding="max_length"
                )
                padded_sequence_length = len(padded_sequence)
                assert sequence_length + padding_size == padded_sequence_length
                assert [padding_idx] * padding_size + encoded_sequence == padded_sequence

                # RIGHT & LEFT PADDING - Check that nothing is done for 'longest' and 'no_padding'
                encoded_sequence = tokenizer.encode(sequence)
                sequence_length = len(encoded_sequence)

                tokenizer.padding_side = "right"
                padded_sequence_right = tokenizer.encode(sequence, padding=True)
                padded_sequence_right_length = len(padded_sequence_right)
                assert sequence_length == padded_sequence_right_length
                assert encoded_sequence == padded_sequence_right

                tokenizer.padding_side = "left"
                padded_sequence_left = tokenizer.encode(sequence, padding="longest")
                padded_sequence_left_length = len(padded_sequence_left)
                assert sequence_length == padded_sequence_left_length
                assert encoded_sequence == padded_sequence_left

                tokenizer.padding_side = "right"
                padded_sequence_right = tokenizer.encode(sequence)
                padded_sequence_right_length = len(padded_sequence_right)
                assert sequence_length == padded_sequence_right_length
                assert encoded_sequence == padded_sequence_right

                tokenizer.padding_side = "left"
                padded_sequence_left = tokenizer.encode(sequence, padding=False)
                padded_sequence_left_length = len(padded_sequence_left)
                assert sequence_length == padded_sequence_left_length
                assert encoded_sequence == padded_sequence_left

    def test_padding_to_max_length(self):
        """ We keep this test for backward compatibility but it should be remove when `pad_to_max_length` will e deprecated
        """
        tokenizers = self.get_tokenizers(do_lower_case=False)
        for tokenizer in tokenizers:
            with self.subTest(f"{tokenizer.__class__.__name__}"):
                sequence = "Sequence"
                padding_size = 10

                # check correct behaviour if no pad_token_id exists and add it eventually
                self._check_no_pad_token_padding(tokenizer, sequence)

                padding_idx = tokenizer.pad_token_id

                # Check that it correctly pads when a maximum length is specified along with the padding flag set to True
                tokenizer.padding_side = "right"
                encoded_sequence = tokenizer.encode(sequence)
                sequence_length = len(encoded_sequence)
                padded_sequence = tokenizer.encode(
                    sequence, max_length=sequence_length + padding_size, pad_to_max_length=True
                )
                padded_sequence_length = len(padded_sequence)
                assert sequence_length + padding_size == padded_sequence_length
                assert encoded_sequence + [padding_idx] * padding_size == padded_sequence

                # Check that nothing is done when a maximum length is not specified
                encoded_sequence = tokenizer.encode(sequence)
                sequence_length = len(encoded_sequence)

                tokenizer.padding_side = "right"
                padded_sequence_right = tokenizer.encode(sequence, pad_to_max_length=True)
                padded_sequence_right_length = len(padded_sequence_right)
                assert sequence_length == padded_sequence_right_length
                assert encoded_sequence == padded_sequence_right

    def test_encode_plus_with_padding(self):
        tokenizers = self.get_tokenizers(do_lower_case=False)
        for tokenizer in tokenizers:
            with self.subTest(f"{tokenizer.__class__.__name__}"):
                sequence = "Sequence"

                # check correct behaviour if no pad_token_id exists and add it eventually
                self._check_no_pad_token_padding(tokenizer, sequence)

                padding_size = 10
                padding_idx = tokenizer.pad_token_id
                token_type_padding_idx = tokenizer.pad_token_type_id

                encoded_sequence = tokenizer.encode_plus(sequence, return_special_tokens_mask=True)
                input_ids = encoded_sequence["input_ids"]
                special_tokens_mask = encoded_sequence["special_tokens_mask"]
                sequence_length = len(input_ids)

                # Test 'longest' and 'no_padding' don't do anything
                tokenizer.padding_side = "right"

                not_padded_sequence = tokenizer.encode_plus(sequence, padding=True, return_special_tokens_mask=True,)
                not_padded_input_ids = not_padded_sequence["input_ids"]

                not_padded_special_tokens_mask = not_padded_sequence["special_tokens_mask"]
                not_padded_sequence_length = len(not_padded_input_ids)

                assert sequence_length == not_padded_sequence_length
                assert input_ids == not_padded_input_ids
                assert special_tokens_mask == not_padded_special_tokens_mask

                not_padded_sequence = tokenizer.encode_plus(sequence, padding=False, return_special_tokens_mask=True,)
                not_padded_input_ids = not_padded_sequence["input_ids"]

                not_padded_special_tokens_mask = not_padded_sequence["special_tokens_mask"]
                not_padded_sequence_length = len(not_padded_input_ids)

                assert sequence_length == not_padded_sequence_length
                assert input_ids == not_padded_input_ids
                assert special_tokens_mask == not_padded_special_tokens_mask

                # Test right padding
                tokenizer.padding_side = "right"

                right_padded_sequence = tokenizer.encode_plus(
                    sequence,
                    max_length=sequence_length + padding_size,
                    padding="max_length",
                    return_special_tokens_mask=True,
                )
                right_padded_input_ids = right_padded_sequence["input_ids"]

                right_padded_special_tokens_mask = right_padded_sequence["special_tokens_mask"]
                right_padded_sequence_length = len(right_padded_input_ids)

                assert sequence_length + padding_size == right_padded_sequence_length
                assert input_ids + [padding_idx] * padding_size == right_padded_input_ids
                assert special_tokens_mask + [1] * padding_size == right_padded_special_tokens_mask

                # Test left padding
                tokenizer.padding_side = "left"
                left_padded_sequence = tokenizer.encode_plus(
                    sequence,
                    max_length=sequence_length + padding_size,
                    padding="max_length",
                    return_special_tokens_mask=True,
                )
                left_padded_input_ids = left_padded_sequence["input_ids"]
                left_padded_special_tokens_mask = left_padded_sequence["special_tokens_mask"]
                left_padded_sequence_length = len(left_padded_input_ids)

                assert sequence_length + padding_size == left_padded_sequence_length
                assert [padding_idx] * padding_size + input_ids == left_padded_input_ids
                assert [1] * padding_size + special_tokens_mask == left_padded_special_tokens_mask

                if "token_type_ids" in tokenizer.model_input_names:
                    token_type_ids = encoded_sequence["token_type_ids"]
                    left_padded_token_type_ids = left_padded_sequence["token_type_ids"]
                    right_padded_token_type_ids = right_padded_sequence["token_type_ids"]

                    assert token_type_ids + [token_type_padding_idx] * padding_size == right_padded_token_type_ids
                    assert [token_type_padding_idx] * padding_size + token_type_ids == left_padded_token_type_ids

                if "attention_mask" in tokenizer.model_input_names:
                    attention_mask = encoded_sequence["attention_mask"]
                    right_padded_attention_mask = right_padded_sequence["attention_mask"]
                    left_padded_attention_mask = left_padded_sequence["attention_mask"]

                    assert attention_mask + [0] * padding_size == right_padded_attention_mask
                    assert [0] * padding_size + attention_mask == left_padded_attention_mask

    def test_separate_tokenizers(self):
        # This tests that tokenizers don't impact others. Unfortunately the case where it fails is when
        # we're loading an S3 configuration from a pre-trained identifier, and we have no way of testing those today.

        tokenizer = self.get_tokenizer(random_argument=True)
        assert tokenizer.init_kwargs["random_argument"] is True
        new_tokenizer = self.get_tokenizer(random_argument=False)
        assert tokenizer.init_kwargs["random_argument"] is True
        assert new_tokenizer.init_kwargs["random_argument"] is False

    def test_get_vocab(self):
        tokenizers = self.get_tokenizers(do_lower_case=False)
        for tokenizer in tokenizers:
            with self.subTest(f"{tokenizer.__class__.__name__}"):
                vocab = tokenizer.get_vocab()

                self.assertIsInstance(vocab, dict)
                self.assertEqual(len(vocab), len(tokenizer))

                for word, ind in vocab.items():
                    self.assertEqual(tokenizer.convert_tokens_to_ids(word), ind)
                    self.assertEqual(tokenizer.convert_ids_to_tokens(ind), word)

                tokenizer.add_tokens(["asdfasdfasdfasdf"])
                vocab = tokenizer.get_vocab()
                self.assertIsInstance(vocab, dict)
                self.assertEqual(len(vocab), len(tokenizer))

    def test_conversion_reversible(self):
        tokenizers = self.get_tokenizers(do_lower_case=False)
        for tokenizer in tokenizers:
            with self.subTest(f"{tokenizer.__class__.__name__}"):
                vocab = tokenizer.get_vocab()
                for word, ind in vocab.items():
                    self.assertEqual(tokenizer.convert_tokens_to_ids(word), ind)
                    self.assertEqual(tokenizer.convert_ids_to_tokens(ind), word)

    def test_call(self):
        # Tests that all call wrap to encode_plus and batch_encode_plus
        tokenizers = self.get_tokenizers(do_lower_case=False)
        for tokenizer in tokenizers:
            with self.subTest(f"{tokenizer.__class__.__name__}"):
                sequences = [
                    "Testing batch encode plus",
                    "Testing batch encode plus with different sequence lengths",
                    "Testing batch encode plus with different sequence lengths correctly pads",
                ]

                # Test not batched
                encoded_sequences_1 = tokenizer.encode_plus(sequences[0])
                encoded_sequences_2 = tokenizer(sequences[0])
                self.assertEqual(encoded_sequences_1, encoded_sequences_2)

                # Test not batched pairs
                encoded_sequences_1 = tokenizer.encode_plus(sequences[0], sequences[1])
                encoded_sequences_2 = tokenizer(sequences[0], sequences[1])
                self.assertEqual(encoded_sequences_1, encoded_sequences_2)

                # Test batched
                encoded_sequences_1 = tokenizer.batch_encode_plus(sequences)
                encoded_sequences_2 = tokenizer(sequences)
                self.assertEqual(encoded_sequences_1, encoded_sequences_2)

                # Test batched pairs
                encoded_sequences_1 = tokenizer.batch_encode_plus(list(zip(sequences, sequences)))
                encoded_sequences_2 = tokenizer(sequences, sequences)
                self.assertEqual(encoded_sequences_1, encoded_sequences_2)

    def test_batch_encode_plus_batch_sequence_length(self):
        # Tests that all encoded values have the correct size
        tokenizers = self.get_tokenizers(do_lower_case=False)
        for tokenizer in tokenizers:
            with self.subTest(f"{tokenizer.__class__.__name__}"):
                sequences = [
                    "Testing batch encode plus",
                    "Testing batch encode plus with different sequence lengths",
                    "Testing batch encode plus with different sequence lengths correctly pads",
                ]

                encoded_sequences = [tokenizer.encode_plus(sequence) for sequence in sequences]
                encoded_sequences_batch = tokenizer.batch_encode_plus(sequences, padding=False)
                self.assertListEqual(
                    encoded_sequences, self.convert_batch_encode_plus_format_to_encode_plus(encoded_sequences_batch)
                )

                maximum_length = len(
                    max([encoded_sequence["input_ids"] for encoded_sequence in encoded_sequences], key=len)
                )

                # check correct behaviour if no pad_token_id exists and add it eventually
                self._check_no_pad_token_padding(tokenizer, sequences)

                encoded_sequences_padded = [
                    tokenizer.encode_plus(sequence, max_length=maximum_length, padding="max_length")
                    for sequence in sequences
                ]

                encoded_sequences_batch_padded = tokenizer.batch_encode_plus(sequences, padding=True)
                self.assertListEqual(
                    encoded_sequences_padded,
                    self.convert_batch_encode_plus_format_to_encode_plus(encoded_sequences_batch_padded),
                )

                # check 'longest' is unsensitive to a max length
                encoded_sequences_batch_padded_1 = tokenizer.batch_encode_plus(sequences, padding=True)
                encoded_sequences_batch_padded_2 = tokenizer.batch_encode_plus(
                    sequences, max_length=maximum_length + 10, padding="longest"
                )
                for key in encoded_sequences_batch_padded_1.keys():
                    self.assertListEqual(
                        encoded_sequences_batch_padded_1[key], encoded_sequences_batch_padded_2[key],
                    )

                # check 'no_padding' is unsensitive to a max length
                encoded_sequences_batch_padded_1 = tokenizer.batch_encode_plus(sequences, padding=False)
                encoded_sequences_batch_padded_2 = tokenizer.batch_encode_plus(
                    sequences, max_length=maximum_length + 10, padding=False
                )
                for key in encoded_sequences_batch_padded_1.keys():
                    self.assertListEqual(
                        encoded_sequences_batch_padded_1[key], encoded_sequences_batch_padded_2[key],
                    )

    def test_batch_encode_plus_padding(self):
        # Test that padded sequences are equivalent between batch_encode_plus and encode_plus

        # Right padding tests
        tokenizers = self.get_tokenizers(do_lower_case=False)
        for tokenizer in tokenizers:
            with self.subTest(f"{tokenizer.__class__.__name__}"):
                sequences = [
                    "Testing batch encode plus",
                    "Testing batch encode plus with different sequence lengths",
                    "Testing batch encode plus with different sequence lengths correctly pads",
                ]

                max_length = 100

                # check correct behaviour if no pad_token_id exists and add it eventually
                self._check_no_pad_token_padding(tokenizer, sequences)

                encoded_sequences = [
                    tokenizer.encode_plus(sequence, max_length=max_length, padding="max_length")
                    for sequence in sequences
                ]
                encoded_sequences_batch = tokenizer.batch_encode_plus(
                    sequences, max_length=max_length, padding="max_length"
                )
                self.assertListEqual(
                    encoded_sequences, self.convert_batch_encode_plus_format_to_encode_plus(encoded_sequences_batch)
                )

        # Left padding tests
        tokenizers = self.get_tokenizers(do_lower_case=False)
        for tokenizer in tokenizers:
            with self.subTest(f"{tokenizer.__class__.__name__}"):
                tokenizer.padding_side = "left"
                sequences = [
                    "Testing batch encode plus",
                    "Testing batch encode plus with different sequence lengths",
                    "Testing batch encode plus with different sequence lengths correctly pads",
                ]

                max_length = 100

                # check correct behaviour if no pad_token_id exists and add it eventually
                self._check_no_pad_token_padding(tokenizer, sequences)

                encoded_sequences = [
                    tokenizer.encode_plus(sequence, max_length=max_length, padding="max_length")
                    for sequence in sequences
                ]
                encoded_sequences_batch = tokenizer.batch_encode_plus(
                    sequences, max_length=max_length, padding="max_length"
                )
                self.assertListEqual(
                    encoded_sequences, self.convert_batch_encode_plus_format_to_encode_plus(encoded_sequences_batch)
                )

    def test_pretokenized_inputs(self):
        # Test when inputs are pretokenized

<<<<<<< HEAD
        tokenizers = self.get_tokenizers(do_lower_case=False, add_prefix_space=True)
=======
        tokenizers = self.get_tokenizers(do_lower_case=False)  # , add_prefix_space=True)
>>>>>>> c01480bb
        for tokenizer in tokenizers:
            with self.subTest(f"{tokenizer.__class__.__name__}"):

                # Prepare a sequence from our tokenizer vocabulary
                sequence, ids = self.get_clean_sequence(tokenizer, with_prefix_space=True, max_length=20)
                # sequence = " " + sequence  # To be sure the byte-level tokenizers are feeling good
                token_sequence = sequence.split()
                # sequence_no_prefix_space = sequence.strip()

                # Test encode for pretokenized inputs
                output = tokenizer.encode(token_sequence, is_pretokenized=True, add_special_tokens=False)
                output_sequence = tokenizer.encode(sequence, add_special_tokens=False)
                self.assertEqual(output, output_sequence)

                output = tokenizer.encode(token_sequence, is_pretokenized=True, add_special_tokens=True)
                output_sequence = tokenizer.encode(sequence, add_special_tokens=True)
                self.assertEqual(output, output_sequence)

                # Test encode_plus for pretokenized inputs
                output = tokenizer.encode_plus(token_sequence, is_pretokenized=True, add_special_tokens=False)
                output_sequence = tokenizer.encode_plus(sequence, add_special_tokens=False)
                for key in output.keys():
                    self.assertEqual(output[key], output_sequence[key])
                output = tokenizer.encode_plus(token_sequence, is_pretokenized=True, add_special_tokens=True)
                output_sequence = tokenizer.encode_plus(sequence, add_special_tokens=True)
                for key in output.keys():
                    self.assertEqual(output[key], output_sequence[key])

                # Test batch_encode_plus for pretokenized inputs
                sequence_batch = [sequence.strip()] * 2 + [sequence.strip() + " " + sequence.strip()]
                token_sequence_batch = [s.split() for s in sequence_batch]
                sequence_batch_cleaned_up_spaces = [" " + " ".join(s) for s in token_sequence_batch]

                output = tokenizer.batch_encode_plus(
                    token_sequence_batch, is_pretokenized=True, add_special_tokens=False
                )
                output_sequence = tokenizer.batch_encode_plus(
                    sequence_batch_cleaned_up_spaces, add_special_tokens=False
                )
                for key in output.keys():
                    self.assertEqual(output[key], output_sequence[key])
                output = tokenizer.batch_encode_plus(
                    token_sequence_batch, is_pretokenized=True, add_special_tokens=True
                )
                output_sequence = tokenizer.batch_encode_plus(
                    sequence_batch_cleaned_up_spaces, add_special_tokens=True
                )
                for key in output.keys():
                    self.assertEqual(output[key], output_sequence[key])

                # Test encode for pretokenized inputs pairs
                output = tokenizer.encode(
                    token_sequence, token_sequence, is_pretokenized=True, add_special_tokens=False
                )
                output_sequence = tokenizer.encode(sequence, sequence, add_special_tokens=False)
                self.assertEqual(output, output_sequence)
                output = tokenizer.encode(
                    token_sequence, token_sequence, is_pretokenized=True, add_special_tokens=True
                )
                output_sequence = tokenizer.encode(sequence, sequence, add_special_tokens=True)
                self.assertEqual(output, output_sequence)

                # Test encode_plus for pretokenized inputs pairs
                output = tokenizer.encode_plus(
                    token_sequence, token_sequence, is_pretokenized=True, add_special_tokens=False
                )
                output_sequence = tokenizer.encode_plus(sequence, sequence, add_special_tokens=False)
                for key in output.keys():
                    self.assertEqual(output[key], output_sequence[key])
                output = tokenizer.encode_plus(
                    token_sequence, token_sequence, is_pretokenized=True, add_special_tokens=True
                )
                output_sequence = tokenizer.encode_plus(sequence, sequence, add_special_tokens=True)
                for key in output.keys():
                    self.assertEqual(output[key], output_sequence[key])

                # Test batch_encode_plus for pretokenized inputs pairs
                sequence_pair_batch = [(sequence.strip(), sequence.strip())] * 2 + [
                    (sequence.strip() + " " + sequence.strip(), sequence.strip())
                ]
                token_sequence_pair_batch = [tuple(s.split() for s in pair) for pair in sequence_pair_batch]
                sequence_pair_batch_cleaned_up_spaces = [
                    tuple(" " + " ".join(s) for s in pair) for pair in token_sequence_pair_batch
                ]

                output = tokenizer.batch_encode_plus(
                    token_sequence_pair_batch, is_pretokenized=True, add_special_tokens=False
                )
                output_sequence = tokenizer.batch_encode_plus(
                    sequence_pair_batch_cleaned_up_spaces, add_special_tokens=False
                )
                for key in output.keys():
                    self.assertEqual(output[key], output_sequence[key])
                output = tokenizer.batch_encode_plus(
                    token_sequence_pair_batch, is_pretokenized=True, add_special_tokens=True
                )
                output_sequence = tokenizer.batch_encode_plus(
                    sequence_pair_batch_cleaned_up_spaces, add_special_tokens=True
                )
                for key in output.keys():
                    self.assertEqual(output[key], output_sequence[key])

    @require_torch
    @require_tf
    def test_batch_encode_plus_tensors(self):
        tokenizers = self.get_tokenizers(do_lower_case=False)
        for tokenizer in tokenizers:
            with self.subTest(f"{tokenizer.__class__.__name__}"):
                sequences = [
                    "Testing batch encode plus",
                    "Testing batch encode plus with different sequence lengths",
                    "Testing batch encode plus with different sequence lengths correctly pads",
                ]

                # A Tensor cannot be build by sequences which are not the same size
                self.assertRaises(ValueError, tokenizer.batch_encode_plus, sequences, return_tensors="pt")
                self.assertRaises(ValueError, tokenizer.batch_encode_plus, sequences, return_tensors="tf")

                if tokenizer.pad_token_id is None:
                    self.assertRaises(
                        ValueError, tokenizer.batch_encode_plus, sequences, padding=True, return_tensors="pt",
                    )
                    self.assertRaises(
                        ValueError, tokenizer.batch_encode_plus, sequences, padding="longest", return_tensors="tf",
                    )
                else:
                    pytorch_tensor = tokenizer.batch_encode_plus(sequences, padding=True, return_tensors="pt")
                    tensorflow_tensor = tokenizer.batch_encode_plus(sequences, padding="longest", return_tensors="tf")
                    encoded_sequences = tokenizer.batch_encode_plus(sequences, padding=True)

                    for key in encoded_sequences.keys():
                        pytorch_value = pytorch_tensor[key].tolist()
                        tensorflow_value = tensorflow_tensor[key].numpy().tolist()
                        encoded_value = encoded_sequences[key]

                        self.assertEqual(pytorch_value, tensorflow_value, encoded_value)

    def _check_no_pad_token_padding(self, tokenizer, sequences):
        # if tokenizer does not have pad_token_id, an error should be thrown
        if tokenizer.pad_token_id is None:
            with self.assertRaises(ValueError):
                if isinstance(sequences, list):
                    tokenizer.batch_encode_plus(sequences, padding="longest")
                else:
                    tokenizer.encode_plus(sequences, padding=True)

            # add pad_token_id to pass subsequent tests
            tokenizer.add_special_tokens({"pad_token": "<PAD>"})

    @require_torch
    def test_torch_encode_plus_sent_to_model(self):
        import torch
        from transformers import MODEL_MAPPING, TOKENIZER_MAPPING

        MODEL_TOKENIZER_MAPPING = merge_model_tokenizer_mappings(MODEL_MAPPING, TOKENIZER_MAPPING)

        tokenizers = self.get_tokenizers(do_lower_case=False)
        for tokenizer in tokenizers:
            with self.subTest(f"{tokenizer.__class__.__name__}"):

                if tokenizer.__class__ not in MODEL_TOKENIZER_MAPPING:
                    return

                config_class, model_class = MODEL_TOKENIZER_MAPPING[tokenizer.__class__]
                config = config_class()

                if config.is_encoder_decoder or config.pad_token_id is None:
                    return

                model = model_class(config)

                # Make sure the model contains at least the full vocabulary size in its embedding matrix
                is_using_common_embeddings = hasattr(model.get_input_embeddings(), "weight")
                assert (
                    (model.get_input_embeddings().weight.shape[0] >= len(tokenizer))
                    if is_using_common_embeddings
                    else True
                )

                # Build sequence
                first_ten_tokens = list(tokenizer.get_vocab().keys())[:10]
                sequence = " ".join(first_ten_tokens)
                encoded_sequence = tokenizer.encode_plus(sequence, return_tensors="pt")
                batch_encoded_sequence = tokenizer.batch_encode_plus([sequence, sequence], return_tensors="pt")
                # This should not fail

                with torch.no_grad():  # saves some time
                    model(**encoded_sequence)
                    model(**batch_encoded_sequence)

        # if self.test_rust_tokenizer:
        #     fast_tokenizer = self.get_rust_tokenizer()
        #     encoded_sequence_fast = fast_tokenizer.encode_plus(sequence, return_tensors="pt")
        #     batch_encoded_sequence_fast = fast_tokenizer.batch_encode_plus([sequence, sequence], return_tensors="pt")
        #     # This should not fail
        #     model(**encoded_sequence_fast)
        #     model(**batch_encoded_sequence_fast)

    @require_tf
    def test_tf_encode_plus_sent_to_model(self):
        from transformers import TF_MODEL_MAPPING, TOKENIZER_MAPPING

        MODEL_TOKENIZER_MAPPING = merge_model_tokenizer_mappings(TF_MODEL_MAPPING, TOKENIZER_MAPPING)

        tokenizers = self.get_tokenizers(do_lower_case=False)
        for tokenizer in tokenizers:
            with self.subTest(f"{tokenizer.__class__.__name__}"):
                if tokenizer.__class__ not in MODEL_TOKENIZER_MAPPING:
                    return
<<<<<<< HEAD

                config_class, model_class = MODEL_TOKENIZER_MAPPING[tokenizer.__class__]
                config = config_class()

                if config.is_encoder_decoder or config.pad_token_id is None:
                    return

                model = model_class(config)

                # Make sure the model contains at least the full vocabulary size in its embedding matrix
                assert model.config.vocab_size >= len(tokenizer)

                # Build sequence
                first_ten_tokens = list(tokenizer.get_vocab().keys())[:10]
                sequence = " ".join(first_ten_tokens)
                encoded_sequence = tokenizer.encode_plus(sequence, return_tensors="tf")
                batch_encoded_sequence = tokenizer.batch_encode_plus([sequence, sequence], return_tensors="tf")

=======

                config_class, model_class = MODEL_TOKENIZER_MAPPING[tokenizer.__class__]
                config = config_class()

                if config.is_encoder_decoder or config.pad_token_id is None:
                    return

                model = model_class(config)

                # Make sure the model contains at least the full vocabulary size in its embedding matrix
                assert model.config.vocab_size >= len(tokenizer)

                # Build sequence
                first_ten_tokens = list(tokenizer.get_vocab().keys())[:10]
                sequence = " ".join(first_ten_tokens)
                encoded_sequence = tokenizer.encode_plus(sequence, return_tensors="tf")
                batch_encoded_sequence = tokenizer.batch_encode_plus([sequence, sequence], return_tensors="tf")

>>>>>>> c01480bb
                # This should not fail
                model(encoded_sequence)
                model(batch_encoded_sequence)

    # TODO: Check if require_torch is the best to test for numpy here ... Maybe move to require_flax when available
    @require_torch
    def test_np_encode_plus_sent_to_model(self):
        from transformers import MODEL_MAPPING, TOKENIZER_MAPPING

        MODEL_TOKENIZER_MAPPING = merge_model_tokenizer_mappings(MODEL_MAPPING, TOKENIZER_MAPPING)

        tokenizer = self.get_tokenizer()
        if tokenizer.__class__ not in MODEL_TOKENIZER_MAPPING:
            return

        config_class, model_class = MODEL_TOKENIZER_MAPPING[tokenizer.__class__]
        config = config_class()

        if config.is_encoder_decoder or config.pad_token_id is None:
            return

        # Build sequence
        first_ten_tokens = list(tokenizer.get_vocab().keys())[:10]
        sequence = " ".join(first_ten_tokens)
        encoded_sequence = tokenizer.encode_plus(sequence, return_tensors="np")
        batch_encoded_sequence = tokenizer.batch_encode_plus([sequence, sequence], return_tensors="np")

        # TODO: add forward through JAX/Flax when PR is merged
        # This is currently here to make flake8 happy !
        if encoded_sequence is None:
            raise ValueError("Cannot convert list to numpy tensor on  encode_plus()")

        if batch_encoded_sequence is None:
            raise ValueError("Cannot convert list to numpy tensor on  batch_encode_plus()")

        if self.test_rust_tokenizer:
            fast_tokenizer = self.get_rust_tokenizer()
            encoded_sequence_fast = fast_tokenizer.encode_plus(sequence, return_tensors="np")
            batch_encoded_sequence_fast = fast_tokenizer.batch_encode_plus([sequence, sequence], return_tensors="np")

            # TODO: add forward through JAX/Flax when PR is merged
            # This is currently here to make flake8 happy !
            if encoded_sequence_fast is None:
                raise ValueError("Cannot convert list to numpy tensor on  encode_plus() (fast)")

            if batch_encoded_sequence_fast is None:
                raise ValueError("Cannot convert list to numpy tensor on  batch_encode_plus() (fast)")<|MERGE_RESOLUTION|>--- conflicted
+++ resolved
@@ -390,11 +390,7 @@
                 seq_1 = "With these inputs."
 
                 sequences = tokenizer.encode(seq_0, seq_1, add_special_tokens=False)
-<<<<<<< HEAD
-                attached_sequences = tokenizer.encode(seq_0, seq_1, add_special_tokens=True, add_prefix_space=False)
-=======
                 attached_sequences = tokenizer.encode(seq_0, seq_1, add_special_tokens=True)
->>>>>>> c01480bb
 
                 # Method is implemented (e.g. not GPT-2)
                 if len(attached_sequences) != 2:
@@ -420,11 +416,7 @@
                     stride=stride,
                     truncation="longest_first",
                     return_overflowing_tokens=True,
-<<<<<<< HEAD
-                    add_prefix_space=False,
-=======
                     # add_prefix_space=False,
->>>>>>> c01480bb
                 )
 
                 # Overflowing tokens are handled quite differently in slow and fast tokenizers
@@ -476,11 +468,7 @@
 
                 # We are not using the special tokens - a bit too hard to test all the tokenizers with this
                 # TODO try this again later
-<<<<<<< HEAD
-                sequence = tokenizer.encode(seq_0, seq_1, add_special_tokens=False, add_prefix_space=False)
-=======
                 sequence = tokenizer.encode(seq_0, seq_1, add_special_tokens=False)  # , add_prefix_space=False)
->>>>>>> c01480bb
                 truncated_first_sequence = tokenizer.encode(seq_0, add_special_tokens=False)[:-2] + tokenizer.encode(
                     seq_1, add_special_tokens=False
                 )
@@ -511,11 +499,7 @@
                     stride=stride,
                     truncation="longest_first",
                     return_overflowing_tokens=True,
-<<<<<<< HEAD
-                    add_prefix_space=False,
-=======
                     # add_prefix_space=False,
->>>>>>> c01480bb
                 )
                 # Overflowing tokens are handled quite differently in slow and fast tokenizers
                 if isinstance(tokenizer, PreTrainedTokenizerFast):
@@ -547,11 +531,7 @@
                     stride=stride,
                     truncation=True,
                     return_overflowing_tokens=True,
-<<<<<<< HEAD
-                    add_prefix_space=False,
-=======
                     # add_prefix_space=False,
->>>>>>> c01480bb
                 )
                 # Overflowing tokens are handled quite differently in slow and fast tokenizers
                 if isinstance(tokenizer, PreTrainedTokenizerFast):
@@ -582,11 +562,7 @@
                     stride=stride,
                     truncation="only_second",
                     return_overflowing_tokens=True,
-<<<<<<< HEAD
-                    add_prefix_space=False,
-=======
                     # add_prefix_space=False,
->>>>>>> c01480bb
                 )
                 # Overflowing tokens are handled quite differently in slow and fast tokenizers
                 if isinstance(tokenizer, PreTrainedTokenizerFast):
@@ -662,11 +638,7 @@
                 # Testing single inputs
                 encoded_sequence = tokenizer.encode(sequence_0, add_special_tokens=False)
                 encoded_sequence_dict = tokenizer.encode_plus(
-<<<<<<< HEAD
-                    sequence_0, add_special_tokens=True, return_special_tokens_mask=True, add_prefix_space=False
-=======
                     sequence_0, add_special_tokens=True, return_special_tokens_mask=True  # , add_prefix_space=False
->>>>>>> c01480bb
                 )
                 encoded_sequence_w_special = encoded_sequence_dict["input_ids"]
                 special_tokens_mask = encoded_sequence_dict["special_tokens_mask"]
@@ -688,11 +660,7 @@
                     sequence_1,
                     add_special_tokens=True,
                     return_special_tokens_mask=True,
-<<<<<<< HEAD
-                    add_prefix_space=False,
-=======
                     # add_prefix_space=False,
->>>>>>> c01480bb
                 )
                 encoded_sequence_w_special = encoded_sequence_dict["input_ids"]
                 special_tokens_mask = encoded_sequence_dict["special_tokens_mask"]
@@ -704,32 +672,6 @@
                 filtered_sequence = [x for x in filtered_sequence if x is not None]
                 self.assertEqual(encoded_sequence, filtered_sequence)
 
-<<<<<<< HEAD
-    def test_special_tokens_mask_already_has_special_tokens(self):
-        tokenizers = self.get_tokenizers(do_lower_case=False)
-        for tokenizer in tokenizers:
-            if not hasattr(tokenizer, "get_special_tokens_mask") or tokenizer.get_special_tokens_mask(
-                [0, 1, 2, 3]
-            ) == [0, 0, 0, 0]:
-                continue
-            with self.subTest(f"{tokenizer.__class__.__name__}"):
-                sequence_0 = "Encode this."
-                if (
-                    tokenizer.cls_token_id == tokenizer.unk_token_id
-                    and tokenizer.cls_token_id == tokenizer.unk_token_id
-                ):
-                    tokenizer.add_special_tokens({"cls_token": "</s>", "sep_token": "<s>"})
-                encoded_sequence_dict = tokenizer.encode_plus(
-                    sequence_0, add_special_tokens=True, return_special_tokens_mask=True
-                )
-                # encoded_sequence_w_special = encoded_sequence_dict["input_ids"]
-                special_tokens_mask_orig = encoded_sequence_dict["special_tokens_mask"]
-                min_val = min(special_tokens_mask_orig)
-                max_val = max(special_tokens_mask_orig)
-                self.assertNotEqual(min_val, max_val)
-
-=======
->>>>>>> c01480bb
     def test_right_and_left_padding(self):
         tokenizers = self.get_tokenizers(do_lower_case=False)
         for tokenizer in tokenizers:
@@ -1100,11 +1042,7 @@
     def test_pretokenized_inputs(self):
         # Test when inputs are pretokenized
 
-<<<<<<< HEAD
-        tokenizers = self.get_tokenizers(do_lower_case=False, add_prefix_space=True)
-=======
         tokenizers = self.get_tokenizers(do_lower_case=False)  # , add_prefix_space=True)
->>>>>>> c01480bb
         for tokenizer in tokenizers:
             with self.subTest(f"{tokenizer.__class__.__name__}"):
 
@@ -1314,7 +1252,6 @@
             with self.subTest(f"{tokenizer.__class__.__name__}"):
                 if tokenizer.__class__ not in MODEL_TOKENIZER_MAPPING:
                     return
-<<<<<<< HEAD
 
                 config_class, model_class = MODEL_TOKENIZER_MAPPING[tokenizer.__class__]
                 config = config_class()
@@ -1333,26 +1270,6 @@
                 encoded_sequence = tokenizer.encode_plus(sequence, return_tensors="tf")
                 batch_encoded_sequence = tokenizer.batch_encode_plus([sequence, sequence], return_tensors="tf")
 
-=======
-
-                config_class, model_class = MODEL_TOKENIZER_MAPPING[tokenizer.__class__]
-                config = config_class()
-
-                if config.is_encoder_decoder or config.pad_token_id is None:
-                    return
-
-                model = model_class(config)
-
-                # Make sure the model contains at least the full vocabulary size in its embedding matrix
-                assert model.config.vocab_size >= len(tokenizer)
-
-                # Build sequence
-                first_ten_tokens = list(tokenizer.get_vocab().keys())[:10]
-                sequence = " ".join(first_ten_tokens)
-                encoded_sequence = tokenizer.encode_plus(sequence, return_tensors="tf")
-                batch_encoded_sequence = tokenizer.batch_encode_plus([sequence, sequence], return_tensors="tf")
-
->>>>>>> c01480bb
                 # This should not fail
                 model(encoded_sequence)
                 model(batch_encoded_sequence)
